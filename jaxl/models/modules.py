from flax import linen as nn
from flax.linen.initializers import zeros
from typing import Callable, Sequence, Any, Dict

import chex
import jax
import jax.numpy as jnp

from jaxl.constants import CONST_SAME_PADDING


class MLPModule(nn.Module):
    """Multilayer Perceptron."""

    # The number of hidden units in each hidden layer.
    layers: Sequence[int]
    activation: Callable
    output_activation: Callable

    @nn.compact
    def __call__(self, x: chex.Array, **kwargs) -> chex.Array:
        idx = -1
        for idx, layer in enumerate(self.layers[:-1]):
            x = self.activation(nn.Dense(layer)(x))
            self.sow("mlp_latents", "mlp_{}".format(idx), x)
        x = self.output_activation(nn.Dense(self.layers[-1])(x))
        self.sow("mlp_latents", "mlp_{}".format(idx + 1), x)
        return x


class CNNModule(nn.Module):
    """Convolutional layer."""

    # The number of kernels/filters per layer
    features: Sequence[int]

    # The kernel/filter size per layer
    kernel_sizes: Sequence[Sequence[int]]

    # The activation to use after convolutional layer
    activation: Callable

    @nn.compact
    def __call__(self, x: chex.Array, **kwargs) -> chex.Array:
        for idx, (feature, kernel_size) in enumerate(
            zip(self.features, self.kernel_sizes)
        ):
            x = self.activation(nn.Conv(feature, kernel_size)(x))
            self.sow("cnn_latents", "cnn_{}".format(idx), x)
        return x


class ResNetV1Block(nn.Module):
    """
    ResNet V1 Block.
    Reference: https://github.com/google-deepmind/emergent_in_context_learning/blob/eba75a4208b8927cc1e981384a2cc7e014677095/modules/resnet.py
    """

    # The number of kernels/filters
    features: int

    # The strides of the convolution
    stride: Sequence[int]

    # Whether or not to bottleneck
    use_projection: bool

    # Whether or not to bottleneck
    use_bottleneck: bool

    use_batch_norm: bool

    def setup(self):
        assert (
            not self.use_bottleneck or self.features >= 4 and self.features % 4 == 0
        ), "must have at least 4n kernels {} when using bottleneck".format(
            self.features
        )
        if self.use_projection:
            self.projection = nn.Conv(
                self.features,
                kernel_size=1,
                strides=self.stride,
                use_bias=False,
                padding=CONST_SAME_PADDING,
            )
<<<<<<< HEAD

=======
            
>>>>>>> 34a3e483
            if self.use_batch_norm:
                self.projection_batchnorm = nn.BatchNorm(
                    momentum=0.9,
                    epsilon=1e-5,
                    use_bias=True,
                    use_scale=True,
                )

        conv_features = self.features
        conv_0_kernel = 3
        conv_0_stride = self.stride
        conv_1_stride = 1
        if self.use_bottleneck:
            conv_features = self.features // 4
            conv_0_kernel = 1
            conv_0_stride = 1
            conv_1_stride = self.stride

        self.conv_0 = nn.Conv(
            conv_features,
            kernel_size=conv_0_kernel,
            strides=conv_0_stride,
            use_bias=False,
            padding=CONST_SAME_PADDING,
        )

        if self.use_batch_norm:
            self.batch_norm_0 = nn.BatchNorm(
                momentum=0.9,
                epsilon=1e-5,
                use_bias=True,
                use_scale=True,
            )

        self.conv_1 = nn.Conv(
            conv_features,
            kernel_size=3,
            strides=conv_1_stride,
            use_bias=False,
            padding=CONST_SAME_PADDING,
        )

        if self.use_batch_norm:
            self.batch_norm_1 = nn.BatchNorm(
                momentum=0.9,
                epsilon=1e-5,
                use_bias=True,
                use_scale=True,
            )

        if self.use_batch_norm:
            layers = [
                (self.conv_0, self.batch_norm_0),
                (self.conv_1, self.batch_norm_1),
            ]
        else:
            layers = [self.conv_0, self.conv_1]

        if self.use_bottleneck:
            self.conv_2 = nn.Conv(
                self.features,
                kernel_size=1,
                strides=1,
                use_bias=False,
                padding=CONST_SAME_PADDING,
            )
<<<<<<< HEAD

=======
            
>>>>>>> 34a3e483
            if self.use_batch_norm:
                self.batch_norm_2 = nn.BatchNorm(
                    momentum=0.9,
                    epsilon=1e-5,
                    use_bias=True,
                    use_scale=True,
                    scale_init=zeros,
                )
                layers.append((self.conv_2, self.batch_norm_2))
            else:
                layers.append(self.conv_2)
        self.layers = layers

<<<<<<< HEAD
    def __call__(self, x: chex.Array, eval: bool, **kwargs) -> chex.Array:
=======
    def __call__(self, x: chex.Array, eval: bool) -> chex.Array:
>>>>>>> 34a3e483
        out = shortcut = x

        if self.use_projection:
            shortcut = self.projection(shortcut)
            if self.use_batch_norm:
                shortcut = self.projection_batchnorm(shortcut, eval)
            self.sow("resnet_v1", "resnet_v1_projection", shortcut)

        idx = -1

        if self.use_batch_norm:
            for idx, (conv_i, batch_norm_i) in enumerate(self.layers[:-1]):
                out = conv_i(out)
                out = batch_norm_i(out, eval)
                out = jax.nn.relu(out)
<<<<<<< HEAD
                self.sow("resnet_v1", "resnet_v1_{}".format(idx), out)
=======
                self.sow("resnet_v1", "resnet_v1_{}".format(idx), out)        
>>>>>>> 34a3e483
                out = self.layers[-1][0](out)
                out = self.layers[-1][1](out, eval)
        else:
            for idx, conv_i in enumerate(self.layers[:-1]):
                out = conv_i(out)
                out = jax.nn.relu(out)
                self.sow("resnet_v1", "resnet_v1_{}".format(idx), out)
                out = self.layers[-1](out)

        out = jax.nn.relu(out + shortcut)
        self.sow("resnet_v1_latents", "resnet_v1_{}".format(idx + 1), out)
        return out


class ResNetV1BlockGroup(nn.Module):
    # THe number of residual blocks
    num_blocks: int

    # The number of kernels/filters
    features: int

    # The strides of the convolution
    stride: Sequence[int]

    # Whether or not to bottleneck
    use_projection: bool

    # Whether or not to bottleneck
    use_bottleneck: bool

    use_batch_norm: bool

    @nn.compact
<<<<<<< HEAD
    def __call__(self, x: chex.Array, eval: bool, **kwargs) -> chex.Array:
=======
    def __call__(self, x: chex.Array, eval: bool) -> chex.Array:
>>>>>>> 34a3e483
        for block_i in range(self.num_blocks):
            x = ResNetV1Block(
                self.features,
                self.stride,
                self.use_projection,
                self.use_bottleneck,
                self.use_batch_norm,
            )(x, eval)
            self.sow(
                "resnet_v1_block_group_latents", "resnet_v1_{}".format(block_i + 1), x
            )
        return x


class ResNetV1Module(nn.Module):
    # The number of residual blocks per block group
    blocks_per_group: Sequence[int]

    # The number of kernels/filters per layer
    features: Sequence[int]

    # The strides of the convolution per layer
    stride: Sequence[Sequence[int]]

    # Whether or not to bottleneck
    use_projection: Sequence[bool]

    # Whether or not to bottleneck
    use_bottleneck: bool

    use_batch_norm: bool

    @nn.compact
<<<<<<< HEAD
    def __call__(self, x: chex.Array, eval: bool, **kwargs) -> chex.Array:
=======
    def __call__(self, x: chex.Array, eval: bool) -> chex.Array:
>>>>>>> 34a3e483
        x = nn.Conv(
            features=64,
            kernel_size=7,
            strides=2,
            use_bias=False,
            padding=CONST_SAME_PADDING,
        )(x)

        if self.use_batch_norm:
            x = nn.BatchNorm(
                momentum=0.9,
                epsilon=1e-5,
                use_bias=True,
                use_scale=True,
            )(x, eval)
        x = jax.nn.relu(x)
        x = nn.max_pool(
            x,
            window_shape=(3, 3),
            strides=(2, 2),
            padding=CONST_SAME_PADDING,
        )
        self.sow("resnet_v1_module", "resnet_v1_before_blocks", x)

        for (
            curr_blocks,
            curr_features,
            curr_stride,
            curr_projection,
        ) in zip(
            self.blocks_per_group, self.features, self.stride, self.use_projection
        ):
            x = ResNetV1BlockGroup(
                curr_blocks,
                curr_features,
                curr_stride,
                curr_projection,
                self.use_bottleneck,
                self.use_batch_norm,
            )(x, eval)
        return jnp.mean(x, axis=(-3, -2))


class GPTBlock(nn.Module):
    """GPT Block."""

    # : The number of attention heads
    num_heads: int

    # : The embedding dimensionality
    embed_dim: int

    @nn.compact
    def __call__(self, x: chex.Array, **kwargs) -> chex.Array:
        mask = nn.make_causal_mask(x[..., 0])
        x = x + nn.SelfAttention(self.num_heads)(nn.LayerNorm()(x), mask)
        normed_x = nn.gelu(nn.Dense(self.embed_dim)(nn.LayerNorm()(x)))
        x = x + nn.Dense(self.embed_dim)(normed_x)
        return x


class GPTModule(nn.Module):
    """GPT."""

    # : The number of GPT Blocks
    num_blocks: int

    # : The number of attention heads
    num_heads: int

    # : The embedding dimensionality
    embed_dim: int

    @nn.compact
    def __call__(self, x: chex.Array, **kwargs) -> chex.Array:
        for idx, _ in enumerate(range(self.num_blocks)):
            x = GPTBlock(self.num_heads, self.embed_dim)(x)
            self.sow("gpt_latents", "gpt_{}".format(idx), x)
        x = nn.LayerNorm()(x)
        self.sow("gpt_latents", "gpt_{}".format(idx + 1), x)
        return x


class Temperature(nn.Module):
    initial_temperature: float = 1.0

    @nn.compact
    def __call__(self, **kwargs) -> jnp.ndarray:
        log_temp = self.param(
            "log_temp",
            init_fn=lambda _: jnp.full((), jnp.log(self.initial_temperature)),
        )
        return jnp.exp(log_temp)
<<<<<<< HEAD

=======
    
>>>>>>> 34a3e483
    def update_batch_stats(self, params, batch_stats):
        return params<|MERGE_RESOLUTION|>--- conflicted
+++ resolved
@@ -84,11 +84,6 @@
                 use_bias=False,
                 padding=CONST_SAME_PADDING,
             )
-<<<<<<< HEAD
-
-=======
-            
->>>>>>> 34a3e483
             if self.use_batch_norm:
                 self.projection_batchnorm = nn.BatchNorm(
                     momentum=0.9,
@@ -155,11 +150,6 @@
                 use_bias=False,
                 padding=CONST_SAME_PADDING,
             )
-<<<<<<< HEAD
-
-=======
-            
->>>>>>> 34a3e483
             if self.use_batch_norm:
                 self.batch_norm_2 = nn.BatchNorm(
                     momentum=0.9,
@@ -173,11 +163,7 @@
                 layers.append(self.conv_2)
         self.layers = layers
 
-<<<<<<< HEAD
     def __call__(self, x: chex.Array, eval: bool, **kwargs) -> chex.Array:
-=======
-    def __call__(self, x: chex.Array, eval: bool) -> chex.Array:
->>>>>>> 34a3e483
         out = shortcut = x
 
         if self.use_projection:
@@ -193,11 +179,7 @@
                 out = conv_i(out)
                 out = batch_norm_i(out, eval)
                 out = jax.nn.relu(out)
-<<<<<<< HEAD
                 self.sow("resnet_v1", "resnet_v1_{}".format(idx), out)
-=======
-                self.sow("resnet_v1", "resnet_v1_{}".format(idx), out)        
->>>>>>> 34a3e483
                 out = self.layers[-1][0](out)
                 out = self.layers[-1][1](out, eval)
         else:
@@ -231,11 +213,7 @@
     use_batch_norm: bool
 
     @nn.compact
-<<<<<<< HEAD
     def __call__(self, x: chex.Array, eval: bool, **kwargs) -> chex.Array:
-=======
-    def __call__(self, x: chex.Array, eval: bool) -> chex.Array:
->>>>>>> 34a3e483
         for block_i in range(self.num_blocks):
             x = ResNetV1Block(
                 self.features,
@@ -269,11 +247,7 @@
     use_batch_norm: bool
 
     @nn.compact
-<<<<<<< HEAD
     def __call__(self, x: chex.Array, eval: bool, **kwargs) -> chex.Array:
-=======
-    def __call__(self, x: chex.Array, eval: bool) -> chex.Array:
->>>>>>> 34a3e483
         x = nn.Conv(
             features=64,
             kernel_size=7,
@@ -367,10 +341,6 @@
             init_fn=lambda _: jnp.full((), jnp.log(self.initial_temperature)),
         )
         return jnp.exp(log_temp)
-<<<<<<< HEAD
-
-=======
-    
->>>>>>> 34a3e483
+
     def update_batch_stats(self, params, batch_stats):
         return params