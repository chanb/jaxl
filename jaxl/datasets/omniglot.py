--- conflicted
+++ resolved
@@ -91,7 +91,6 @@
                 save_path,
                 background=train,
                 download=True,
-<<<<<<< HEAD
                 transform=input_transform,
                 target_transform=target_transform,
             ),
@@ -109,17 +108,11 @@
                 background=train,
                 download=True,
                 transform=input_transform,
-=======
-                transform=transforms,
->>>>>>> 13379b43
                 target_transform=target_transform,
             ),
             num_sequences=task_config.num_sequences,
             sequence_length=task_config.sequence_length,
-<<<<<<< HEAD
             p_bursty=task_config.p_bursty,
-=======
->>>>>>> 13379b43
             seed=seed,
             remap=remap,
             random_label=getattr(task_config, "random_label", False),
@@ -132,8 +125,6 @@
 class MultitaskOmniglotFineGrain(Dataset):
     """
     The dataset contains a sequence-input Omniglot problem.
-<<<<<<< HEAD
-=======
     """
 
     def __init__(
@@ -156,122 +147,8 @@
         loaded, data = maybe_load_dataset(save_dir, dataset_name)
 
         if not loaded:
-            num_classes = 964
-            sample_idxes, label_map = self._generate_data(
-                dataset=dataset,
-                num_sequences=num_sequences,
-                sequence_length=sequence_length,
-                random_label=random_label,
-                num_classes=num_classes,
-                seed=seed,
-            )
-
-            data = {
-                "sample_idxes": sample_idxes,
-                "label_map": label_map,
-                "num_sequences": num_sequences,
-                "sequence_length": sequence_length,
-                "random_label": random_label,
-                "background": dataset.background,
-                "input_shape": [*dataset[0][0].shape],
-                "num_classes": num_classes,
-                "seed": seed,
-            }
-            maybe_save_dataset(
-                data,
-                save_dir,
-                dataset_name,
-            )
-
-        self._dataset = dataset
-        self._data = data
-        self._remap = remap
-
-    def _generate_data(
-        self,
-        dataset: Dataset,
-        num_sequences: int,
-        sequence_length: int,
-        num_classes: int,
-        random_label: bool,
-        seed: int,
-    ) -> Tuple[chex.Array, chex.Array, chex.Array]:
-        print("Generating Data")
-        sample_key, label_key = jrandom.split(jrandom.PRNGKey(seed))
-        sample_rng = np.random.RandomState(sample_key)
-        label_rng = np.random.RandomState(label_key)
-
-        sample_idxes = sample_rng.choice(
-            np.arange(len(dataset)), size=(num_sequences, sequence_length)
-        )
-
-        label_map = np.tile(np.arange(num_classes), reps=(num_sequences, 1))
-        if random_label:
-            label_map = np.apply_along_axis(
-                label_rng.permutation, axis=1, arr=label_map
-            )
-
-        return sample_idxes, label_map
-
-    @property
-    def input_dim(self) -> chex.Array:
-        return self._data["input_shape"]
-
-    @property
-    def output_dim(self) -> chex.Array:
-        return (self._data["num_classes"],)
-
-    @property
-    def sequence_length(self) -> int:
-        return self._data["sequence_length"]
-
-    def __len__(self):
-        return self._data["num_sequences"]
-
-    def __getitem__(self, idx):
-        sample_idxes = self._data["sample_idxes"][idx].tolist()
-        inputs, labels = zip(*list(map(lambda ii: self._dataset[ii], sample_idxes)))
-        inputs = np.concatenate([input[None] for input in inputs])
-        labels = np.array(labels)
-        if self._remap:
-            labels = labels % 2
-        outputs = np.eye(self._data["num_classes"])[labels]
-        return (inputs, outputs)
-
-
-class MultitaskOmniglotBursty(Dataset):
-    """
-    The dataset contains a sequence-input Omniglot problem, following Chan et al. 2022.
-    The query class is repeated 3 times, and one of the remaining classes is also repeated 3 times.
->>>>>>> 13379b43
-    """
-
-    def __init__(
-        self,
-        dataset: Dataset,
-        num_sequences: int,
-        sequence_length: int,
-        seed: int = 0,
-        remap: bool = False,
-        random_label: bool = False,
-        save_dir: str = None,
-    ):
-        dataset_name = "omniglot_finegrain-background_{}-num_sequences_{}-sequence_length_{}-random_label_{}-seed_{}.pkl".format(
-            dataset.background,
-            num_sequences,
-            sequence_length,
-            random_label,
-            seed,
-        )
-        loaded, data = maybe_load_dataset(save_dir, dataset_name)
-
-        if not loaded:
-<<<<<<< HEAD
             max_num_classes = 964
             num_classes = 964 if dataset.background else 659
-=======
-            num_classes = 964
->>>>>>> 13379b43
             sample_idxes, label_map = self._generate_data(
                 dataset=dataset,
                 num_sequences=num_sequences,
@@ -349,7 +226,6 @@
         inputs, labels = zip(*list(map(lambda ii: self._dataset[ii], sample_idxes)))
         inputs = np.concatenate([input[None] for input in inputs])
         labels = np.array(labels)
-<<<<<<< HEAD
         labels = self._data["label_map"][idx][labels]
         if self._remap:
             labels = labels % 2
@@ -523,9 +399,4 @@
             labels = labels % 2
         outputs = np.eye(self._data["max_num_classes"])[labels]
 
-=======
-        if self._remap:
-            labels = labels % 2
-        outputs = np.eye(self._data["num_classes"])[labels]
->>>>>>> 13379b43
         return (inputs, outputs)