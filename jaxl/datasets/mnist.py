from torch.utils.data import Dataset
from types import SimpleNamespace
from typing import Tuple

from jaxl.constants import (
    VALID_MNIST_TASKS,
    CONST_MULTITASK_MNIST_FINEGRAIN,
    CONST_STRATIFIED_MULTITASK_MNIST_FINEGRAIN,
    CONST_MULTITASK_MNIST_RANDOM_BINARY,
    CONST_MULTITASK_MNIST_BURSTY,
)
from jaxl.datasets.utils import (
    maybe_save_dataset,
    maybe_load_dataset,
)

import _pickle as pickle
import chex
import jax.random as jrandom
import numpy as np
import os
import torchvision.datasets as torch_datasets

import jaxl.transforms as jaxl_transforms


def construct_mnist(
    save_path: str,
    task_name: str = None,
    task_config: SimpleNamespace = None,
    train: bool = True,
) -> Dataset:
    """
    Constructs a customized MNIST dataset.

    :param save_path: the path to store the MNIST dataset
    :param task_name: the task to construct
    :param task_config: the task configuration
    :param train: the train split of the dataset
    :type save_path: str
    :type task_name: str:  (Default value = None)
    :type task_config: SimpleNamespace:  (Default value = None)
    :type train: bool:  (Default value = True)
    :return: Customized MNIST dataset
    :rtype: Dataset

    """
    assert (
        task_name is None or task_name in VALID_MNIST_TASKS
    ), f"{task_name} is not supported (one of {VALID_MNIST_TASKS})"
    target_transform = None

    input_transform = jaxl_transforms.DefaultPILToImageTransform()
    if task_config and getattr(task_config, "augmentation", False):
        import torchvision.transforms as torch_transforms

        transforms = [
            jaxl_transforms.DefaultPILToImageTransform(scale=1.0),
            jaxl_transforms.GaussianNoise(0.0, task_config.noise_scale),
            torch_transforms.Normalize(0, 255.0),
        ]
        input_transform = torch_transforms.Compose(transforms)

    if task_name is None:
        # By default, the MNIST task will be normalized to be between 0 to 1.
        return torch_datasets.MNIST(
            save_path,
            train=train,
            download=True,
            transform=input_transform,
            target_transform=target_transform,
        )
    elif task_name == CONST_MULTITASK_MNIST_FINEGRAIN:
        if getattr(task_config, "augmentation", False):
            import torchvision.transforms as torch_transforms
            from jaxl.transforms import GaussianNoise

            transforms = [
                jaxl_transforms.DefaultPILToImageTransform(scale=1.0),
                GaussianNoise(0.0, task_config.noise_scale),
                torch_transforms.Normalize(0, 255.0),
            ]
            transforms = torch_transforms.Compose(transforms)
        else:
            transforms = jaxl_transforms.DefaultPILToImageTransform()

        return MultitaskMNISTFineGrain(
            dataset=torch_datasets.MNIST(
                save_path,
                train=train,
                download=True,
<<<<<<< HEAD
                transform=input_transform,
=======
                transform=transforms,
>>>>>>> 13379b43
                target_transform=target_transform,
            ),
            num_sequences=task_config.num_sequences,
            sequence_length=task_config.sequence_length,
            random_label=getattr(task_config, "random_label", False),
            save_dir=task_config.save_dir,
        )
    elif task_name == CONST_STRATIFIED_MULTITASK_MNIST_FINEGRAIN:
        return StratifiedMultitaskMNISTFineGrain(
            dataset=torch_datasets.MNIST(
                save_path,
                train=train,
                download=True,
<<<<<<< HEAD
                transform=input_transform,
=======
                transform=jaxl_transforms.DefaultPILToImageTransform(),
>>>>>>> 13379b43
                target_transform=target_transform,
            ),
            num_sequences=task_config.num_sequences,
            num_queries=task_config.num_queries,
            random_label=getattr(task_config, "random_label", False),
            save_dir=task_config.save_dir,
        )
    elif task_name == CONST_MULTITASK_MNIST_RANDOM_BINARY:
        return MultitaskMNISTRandomBinary(
            dataset=torch_datasets.MNIST(
                save_path,
                train=train,
                download=True,
                transform=input_transform,
                target_transform=target_transform,
            ),
            num_sequences=task_config.num_sequences,
            sequence_length=task_config.sequence_length,
            save_dir=task_config.save_dir,
        )
    elif task_name == CONST_MULTITASK_MNIST_BURSTY:
        return MultitaskMNISTBursty(
            dataset=torch_datasets.MNIST(
                save_path,
                train=train,
                download=True,
                transform=input_transform,
                target_transform=target_transform,
            ),
            num_sequences=task_config.num_sequences,
            sequence_length=task_config.sequence_length,
            save_dir=task_config.save_dir,
        )
    else:
        raise ValueError(f"{task_name} is invalid (one of {VALID_MNIST_TASKS})")


class MultitaskMNISTFineGrain(Dataset):
    """
    The dataset contains a sequence-input MNIST problem.
    """

    def __init__(
        self,
        dataset: Dataset,
        num_sequences: int,
        sequence_length: int,
        seed: int = 0,
        random_label: bool = False,
        save_dir: str = None,
    ):
        dataset_name = "mnist_finegrain-train_{}-num_sequences_{}-sequence_length_{}-random_label_{}-seed_{}.pkl".format(
            dataset.train,
            num_sequences,
            sequence_length,
            random_label,
            seed,
        )
        loaded, data = maybe_load_dataset(save_dir, dataset_name)

        if not loaded:
            num_classes = 10
            sample_idxes, label_map = self._generate_data(
                dataset=dataset,
                num_sequences=num_sequences,
                sequence_length=sequence_length,
                random_label=random_label,
                num_classes=num_classes,
                seed=seed,
            )

            data = {
                "sample_idxes": sample_idxes,
                "label_map": label_map,
                "num_sequences": num_sequences,
                "sequence_length": sequence_length,
                "random_label": random_label,
                "train": dataset.train,
                "input_shape": [*dataset[0][0].shape],
                "num_classes": num_classes,
                "seed": seed,
            }
            maybe_save_dataset(
                data,
                save_dir,
                dataset_name,
            )

        self._dataset = dataset
        self._data = data

    def _generate_data(
        self,
        dataset: Dataset,
        num_sequences: int,
        sequence_length: int,
        num_classes: int,
        random_label: bool,
        seed: int,
    ) -> Tuple[chex.Array, chex.Array, chex.Array]:
        print("Generating Data")
        sample_key, label_key = jrandom.split(jrandom.PRNGKey(seed))
        sample_rng = np.random.RandomState(sample_key)
        label_rng = np.random.RandomState(label_key)

        sample_idxes = sample_rng.choice(
            np.arange(len(dataset)), size=(num_sequences, sequence_length)
        )

        label_map = np.tile(np.arange(num_classes), reps=(num_sequences, 1))
        if random_label:
            label_map = np.apply_along_axis(
                label_rng.permutation, axis=1, arr=label_map
            )

        return sample_idxes, label_map

    @property
    def input_dim(self) -> chex.Array:
        return self._data["input_shape"]

    @property
    def output_dim(self) -> chex.Array:
        return (self._data["num_classes"],)

    @property
    def sequence_length(self) -> int:
        return self._data["sequence_length"]

    def __len__(self):
        return self._data["num_sequences"]

    def __getitem__(self, idx):
        sample_idxes = self._data["sample_idxes"][idx].tolist()
        inputs, labels = zip(*list(map(lambda ii: self._dataset[ii], sample_idxes)))
        inputs = np.concatenate([input[None] for input in inputs])
        labels = np.array(labels)
        labels = self._data["label_map"][idx][labels]
        outputs = np.eye(self._data["num_classes"])[labels]
        return (inputs, outputs)


class StratifiedMultitaskMNISTFineGrain(Dataset):
    """
    The dataset contains a sequence-input MNIST problem with stratified sampling,
    such that each class is included in the sequence
    """

    def __init__(
        self,
        dataset: Dataset,
        num_sequences: int,
        num_queries: int,
        seed: int = 0,
        random_label: bool = False,
        save_dir: str = None,
    ):
        dataset_name = "mnist_stratified_finegrain-train_{}-num_sequences_{}-num_queries_{}-random_label_{}-seed_{}.pkl".format(
            dataset.train,
            num_sequences,
            num_queries,
            random_label,
            seed,
        )
        loaded, data = maybe_load_dataset(save_dir, dataset_name)

        if not loaded:
            _, counts = np.unique(dataset.targets, return_counts=True)
            min_num_per_class = np.min(counts)
            num_classes = 10
            label_to_idx = np.vstack(
                [
                    np.where(dataset.targets == class_i)[0][:min_num_per_class]
                    for class_i in range(num_classes)
                ]
            )
            (
                context_idxes,
                query_idxes,
                swap_idxes,
                label_map,
            ) = self._generate_data(
                dataset=dataset,
                num_sequences=num_sequences,
                num_queries=num_queries,
                min_num_per_class=min_num_per_class,
                num_classes=num_classes,
                random_label=random_label,
                seed=seed,
            )

            data = {
                "context_idxes": context_idxes,
                "query_idxes": query_idxes,
                "swap_idxes": swap_idxes,
                "label_map": label_map,
                "num_sequences": num_sequences,
                "num_queries": num_queries,
                "random_label": random_label,
                "train": dataset.train,
                "input_shape": [*dataset[0][0].shape],
                "num_classes": num_classes,
                "min_num_per_class": min_num_per_class,
                "label_to_idx": label_to_idx,
                "seed": seed,
            }
            maybe_save_dataset(
                data,
                save_dir,
                dataset_name,
            )

        self._dataset = dataset
        self._data = data

    def _generate_data(
        self,
        dataset: Dataset,
        num_sequences: int,
        num_queries: int,
        min_num_per_class: int,
        num_classes: int,
        random_label: bool,
        seed: int,
    ) -> Tuple[chex.Array, chex.Array, chex.Array]:
        print("Generating Data")
        sample_key, label_key = jrandom.split(jrandom.PRNGKey(seed))
        sample_rng = np.random.RandomState(sample_key)
        label_rng = np.random.RandomState(label_key)

        query_idxes = sample_rng.choice(
            np.arange(len(dataset)), size=(num_sequences, num_queries)
        )

        context_idxes = sample_rng.choice(
            np.arange(min_num_per_class), size=(num_sequences, num_classes)
        )

        label_map = np.tile(np.arange(num_classes), reps=(num_sequences, 1))

        swap_idxes = np.apply_along_axis(sample_rng.permutation, axis=1, arr=label_map)

        if random_label:
            label_map = np.apply_along_axis(
                label_rng.permutation, axis=1, arr=label_map
            )

        return context_idxes, query_idxes, swap_idxes, label_map

    @property
    def input_dim(self) -> chex.Array:
        return self._data["input_shape"]

    @property
    def output_dim(self) -> chex.Array:
        return (self._data["num_classes"],)

    @property
    def num_queries(self) -> int:
        return self._data["num_queries"]

    def __len__(self):
        return self._data["num_sequences"]

    def __getitem__(self, idx):
        context_idxes = self._data["context_idxes"][idx]
        context_idxes = np.take_along_axis(
            self._data["label_to_idx"], context_idxes[:, None], axis=1
        ).flatten()
        context_inputs, context_outputs = zip(
            *list(map(lambda ii: self._dataset[ii], context_idxes))
        )
        context_inputs = np.concatenate(
            [context_input[None] for context_input in context_inputs]
        )
        context_outputs = np.array(context_outputs)
        context_outputs = self._data["label_map"][idx][context_outputs]

        context_inputs = context_inputs[self._data["swap_idxes"][idx]]
        context_outputs = context_outputs[self._data["swap_idxes"][idx]]
        context_outputs = np.eye(self._data["num_classes"])[context_outputs]

        query_idxes = self._data["query_idxes"][idx].tolist()
        queries, labels = zip(*list(map(lambda ii: self._dataset[ii], query_idxes)))
        queries = np.concatenate([query[None] for query in queries])
        labels = np.array(labels)
        labels = self._data["label_map"][idx][labels]
        outputs = np.eye(self._data["num_classes"])[labels]

        return (context_inputs, context_outputs, queries, outputs)


class MultitaskMNISTRandomBinary(Dataset):
    """
    The dataset contains a sequence-input MNIST, with labels relabelled to {0, 1}.
    """

    def __init__(
        self,
        dataset: Dataset,
        num_sequences: int,
        sequence_length: int,
        seed: int = 0,
        save_path: str = None,
    ):
        self._dataset = dataset
        self._sequence_length = sequence_length

        if save_path is None or not os.path.isfile(save_path):
            self.sample_idxes, self.label_map = self._generate_data(
                dataset=dataset,
                num_sequences=num_sequences,
                seed=seed,
            )
            if save_path is not None:
                print("Saving to {}".format(save_path))
                os.makedirs(os.path.dirname(save_path), exist_ok=True)
                pickle.dump(
                    (self.sample_idxes, self.label_map),
                    open(save_path, "wb"),
                )
        else:
            print("Loading from {}".format(save_path))
            (self.sample_idxes, self.label_map) = pickle.load(open(save_path, "rb"))

    def _generate_data(
        self,
        dataset: Dataset,
        num_sequences: int,
        seed: int,
    ) -> Tuple[chex.Array, chex.Array, chex.Array]:
        sample_key, label_key = jrandom.split(jrandom.PRNGKey(seed))
        sample_rng = np.random.RandomState(sample_key)
        label_rng = np.random.RandomState(label_key)

        sample_idxes = sample_rng.choice(
            np.arange(len(dataset)), size=(num_sequences, self._sequence_length)
        )

        label_map = np.zeros((10,), dtype=np.int32)
        ones = label_rng.choice(
            np.arange(10),
            replace=False,
            size=(5,),
        )
        label_map[ones] = 1
        return sample_idxes, label_map

    @property
    def input_dim(self) -> chex.Array:
        return [*self._dataset.data[0].shape]

    @property
    def output_dim(self) -> chex.Array:
        return (10,)

    @property
    def sequence_length(self) -> int:
        return self._sequence_length

    def __len__(self):
        return len(self.sample_idxes)

    def __getitem__(self, idx):
        sample_idxes = self.sample_idxes[idx].tolist()
        inputs = self._dataset.transform(self._dataset.data[sample_idxes])
        outputs = np.eye(self.output_dim[0])[
            self.label_map[self._dataset.targets[sample_idxes]]
        ]
        return (inputs, outputs)


class MultitaskMNISTBursty(Dataset):
    """
    The dataset contains a sequence-input MNIST problem, following Chan et al. 2022.
    The query class is repeated 3 times, and one of the remaining classes is also repeated 3 times.
    """

    def __init__(
        self,
        dataset: Dataset,
        num_sequences: int,
        sequence_length: int,
        seed: int = 0,
        p_bursty: float = 1,
        remap: bool = False,
        random_label: bool = False,
        save_dir: str = None,
    ):
        dataset_name = "omniglot_bursty-p_bursty_{}-train_{}-num_sequences_{}-sequence_length_{}-random_label_{}-seed_{}.pkl".format(
            p_bursty,
            dataset.train,
            num_sequences,
            sequence_length,
            random_label,
            seed,
        )
        loaded, data = maybe_load_dataset(save_dir, dataset_name)

        if not loaded:
            num_classes = 10
            _, counts = np.unique(dataset.targets, return_counts=True)
            min_num_per_class = np.min(counts)
            context_len = sequence_length - 1
            label_to_idx = np.vstack(
                [
                    np.where(dataset.targets == class_i)[0][:min_num_per_class]
                    for class_i in range(num_classes)
                ]
            )

            (
                context_idxes,
                query_idxes,
                is_bursty,
            ) = self._generate_data(
                dataset=dataset,
                num_sequences=num_sequences,
                context_len=context_len,
                p_bursty=p_bursty,
                min_num_per_class=min_num_per_class,
                seed=seed,
            )

            data = {
                "context_idxes": context_idxes,
                "query_idxes": query_idxes,
                "num_sequences": num_sequences,
                "sequence_length": sequence_length,
                "context_len": context_len,
                "random_label": random_label,
                "train": dataset.train,
                "input_shape": [*dataset[0][0].shape],
                "num_classes": num_classes,
                "min_num_per_class": min_num_per_class,
                "label_to_idx": label_to_idx,
                "seed": seed,
                "p_bursty": p_bursty,
                "is_bursty": is_bursty,
            }
            maybe_save_dataset(
                data,
                save_dir,
                dataset_name,
            )

        self._dataset = dataset
        self._data = data
        self._remap = remap

    def _generate_data(
        self,
        dataset: Dataset,
        num_sequences: int,
        context_len: int,
        min_num_per_class: int,
        p_bursty: float,
        seed: int,
    ) -> Tuple[chex.Array, chex.Array, chex.Array]:
        print("Generating Data")
        sample_key, _ = jrandom.split(jrandom.PRNGKey(seed))
        sample_rng = np.random.RandomState(sample_key)

        is_bursty = sample_rng.rand(num_sequences) < p_bursty

        query_idxes = sample_rng.choice(np.arange(len(dataset)), size=(num_sequences,))

        context_idxes = sample_rng.choice(
            np.arange(min_num_per_class), size=(num_sequences, context_len)
        )

        return context_idxes, query_idxes, is_bursty

    @property
    def input_dim(self) -> chex.Array:
        return self._data["input_shape"]

    @property
    def output_dim(self) -> chex.Array:
        return (self._data["num_classes"],)

    @property
    def sequence_length(self) -> int:
        return self._data["sequence_length"]

    def __len__(self):
        return self._data["num_sequences"]

    def __getitem__(self, idx):
        is_bursty = self._data["is_bursty"][idx]
        sample_rng = np.random.RandomState(idx)

        query_idx = self._data["query_idxes"][idx]
        query, label = self._dataset[query_idx]

        if is_bursty:
            label_idxes = []
            min_tokens = 6
            if self._data["sequence_length"] > min_tokens:
                label_idxes = sample_rng.choice(
                    self._data["num_classes"],
                    size=(self._data["context_len"] - min_tokens),
                )
            repeated_distractor_label = sample_rng.choice(self._data["num_classes"])
            label_idxes = sample_rng.permutation(
                np.concatenate(
                    [
                        [label] * 3,
                        [repeated_distractor_label] * 3,
                        label_idxes,
                    ]
                )[: self._data["context_len"]]
            )
        else:
            label_idxes = sample_rng.choice(
                self._data["num_classes"], size=(self._data["context_len"])
            )

        context_idxes = self._data["context_idxes"][idx]
        context_idxes = np.take_along_axis(
            self._data["label_to_idx"][label_idxes], context_idxes[:, None], axis=1
        ).flatten()
        inputs, _ = zip(*list(map(lambda ii: self._dataset[ii], context_idxes)))
        inputs = np.concatenate(
            (*[context_input[None] for context_input in inputs], query[None])
        )
        labels = np.concatenate([label_idxes, [label]])

        if self._data["random_label"]:
            label_map = sample_rng.choice(
                self._data["num_classes"],
                size=(self._data["sequence_length"],),
                replace=False,
            )
            labels = label_map[labels]

        if self._remap:
            labels = labels % 2
        outputs = np.eye(self._data["num_classes"])[labels]

        return (inputs, outputs)<|MERGE_RESOLUTION|>--- conflicted
+++ resolved
@@ -89,11 +89,7 @@
                 save_path,
                 train=train,
                 download=True,
-<<<<<<< HEAD
                 transform=input_transform,
-=======
-                transform=transforms,
->>>>>>> 13379b43
                 target_transform=target_transform,
             ),
             num_sequences=task_config.num_sequences,
@@ -107,11 +103,7 @@
                 save_path,
                 train=train,
                 download=True,
-<<<<<<< HEAD
                 transform=input_transform,
-=======
-                transform=jaxl_transforms.DefaultPILToImageTransform(),
->>>>>>> 13379b43
                 target_transform=target_transform,
             ),
             num_sequences=task_config.num_sequences,
