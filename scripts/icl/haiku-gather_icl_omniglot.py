import warnings

warnings.filterwarnings("ignore")

from orbax.checkpoint import PyTreeCheckpointer, CheckpointManager
from torch.utils.data import DataLoader
from tqdm import tqdm
from types import SimpleNamespace
from typing import Dict, Any, Iterable, Sequence, Tuple

import _pickle as pickle
import argparse
import copy
import os
import json
import timeit

from jaxl.constants import *
from jaxl.datasets import get_dataset
from jaxl.models import load_config, Model
from jaxl.utils import parse_dict, get_device

from utils import *
import haiku as hk


def get_torch_datasets(
    config_dict: Dict[str, Any],
    num_test_tasks: int,
    test_data_seed: int,
):
    pretrain_dataset_config = config_dict["learner_config"]["dataset_config"]
    if pretrain_dataset_config["dataset_kwargs"]["task_name"].endswith("tf"):
        n_shot_k_way_dataset_name = CONST_MULTITASK_OMNIGLOT_N_SHOT_K_WAY_TF
    else:
        n_shot_k_way_dataset_name = CONST_MULTITASK_OMNIGLOT_N_SHOT_K_WAY

    config_dict["learner_config"]["batch_size"] = 1

    # Same Pretraining
    same_pretraining_config_dict = copy.deepcopy(config_dict)
    same_pretraining_config_dict["learner_config"]["dataset_config"]["dataset_kwargs"][
        "task_config"
    ]["num_sequences"] = num_test_tasks
    same_pretraining_config = parse_dict(same_pretraining_config_dict)

    # In-weight
    in_weight_config_dict = copy.deepcopy(config_dict)
    in_weight_config_dict["learner_config"]["dataset_config"]["dataset_kwargs"][
        "task_config"
    ]["p_bursty"] = 0.0
    in_weight_config_dict["learner_config"]["dataset_config"]["dataset_kwargs"][
        "task_config"
    ]["num_sequences"] = num_test_tasks
    in_weight_config_dict["learner_config"]["dataset_config"]["dataset_kwargs"][
        "task_config"
    ]["unique_classes"] = True
    in_weight_config = parse_dict(in_weight_config_dict)

    # Pretrain N-shot 2-way
    pretrain_n_shot_2_way_config_dict = copy.deepcopy(config_dict)
    pretrain_n_shot_2_way_config_dict["learner_config"]["dataset_config"][
        "dataset_kwargs"
    ]["task_name"] = n_shot_k_way_dataset_name
    pretrain_n_shot_2_way_config_dict["learner_config"]["dataset_config"][
        "dataset_kwargs"
    ]["task_config"]["p_bursty"] = 1.0
    pretrain_n_shot_2_way_config_dict["learner_config"]["dataset_config"][
        "dataset_kwargs"
    ]["task_config"]["k_way"] = 2
    pretrain_n_shot_2_way_config_dict["learner_config"]["dataset_config"][
        "dataset_kwargs"
    ]["task_config"]["num_sequences"] = num_test_tasks
    pretrain_n_shot_2_way_config = parse_dict(pretrain_n_shot_2_way_config_dict)

    # Complete OOD
    ood_config_dict = copy.deepcopy(config_dict)
    ood_config_dict["learner_config"]["dataset_config"]["dataset_kwargs"][
        "train"
    ] = False
    ood_config_dict["learner_config"]["dataset_config"]["dataset_kwargs"][
        "task_config"
    ]["num_sequences"] = num_test_tasks
    ood_config = parse_dict(ood_config_dict)

    # OOD N-shot 2-way
    test_n_shot_2_way_config_dict = copy.deepcopy(config_dict)
    test_n_shot_2_way_config_dict["learner_config"]["dataset_config"]["dataset_kwargs"][
        "train"
    ] = False
    test_n_shot_2_way_config_dict["learner_config"]["dataset_config"]["dataset_kwargs"][
        "task_name"
    ] = n_shot_k_way_dataset_name
    test_n_shot_2_way_config_dict["learner_config"]["dataset_config"]["dataset_kwargs"][
        "task_config"
    ]["p_bursty"] = 1.0
    test_n_shot_2_way_config_dict["learner_config"]["dataset_config"]["dataset_kwargs"][
        "task_config"
    ]["k_way"] = 2
    test_n_shot_2_way_config_dict["learner_config"]["dataset_config"]["dataset_kwargs"][
        "task_config"
    ]["num_sequences"] = num_test_tasks
    test_n_shot_2_way_config = parse_dict(test_n_shot_2_way_config_dict)

    configs = {
        "same_pretraining": same_pretraining_config,
        "in_weight": in_weight_config,
        "pretrain_n_shot_2_way": pretrain_n_shot_2_way_config,
        "ood": ood_config,
        "test_n_shot_2_way": test_n_shot_2_way_config,
    }

    return {
        eval_name: get_data_loader(config, test_data_seed)
        for eval_name, config in configs.items()
    }, configs


def get_tf_datasets(
    config_dict: Dict[str, Any],
):
    # In-weight
    in_weight_config_dict = copy.deepcopy(config_dict)
    in_weight_config_dict["learner_config"]["dataset_config"]["dataset_kwargs"][
        "task_name"
    ] = "no_support"
    in_weight_config = parse_dict(in_weight_config_dict)

    # OOD N-shot 2-way
    test_n_shot_2_way_config_dict = copy.deepcopy(config_dict)
    test_n_shot_2_way_config_dict["learner_config"]["dataset_config"]["dataset_kwargs"][
        "task_name"
    ] = "fewshot_holdout"
    test_n_shot_2_way_config_dict["learner_config"]["dataset_config"]["dataset_kwargs"][
        "fs_shots"
    ] = 4
    test_n_shot_2_way_config = parse_dict(test_n_shot_2_way_config_dict)

    configs = {
        "in_weight": in_weight_config,
        "test_n_shot_2_way": test_n_shot_2_way_config,
    }

    return {
        eval_name: get_data_loader(
            config, config_dict["learner_config"]["seeds"]["data_seed"]
        )
        for eval_name, config in configs.items()
    }, configs


def get_eval_datasets(
    config_dict: Dict[str, Any],
    num_test_tasks: int,
    test_data_seed: int,
):

    if config_dict["learner_config"]["dataset_config"]["dataset_name"] == "omniglot_tf":
        return get_tf_datasets(
            config_dict,
        )
    else:
        return get_torch_datasets(
            config_dict,
            num_test_tasks,
            test_data_seed,
        )


def iterate_models(
    input_dim: Sequence[int],
    output_dim: Sequence[int],
    learner_path: str,
) -> Iterable[Tuple[Dict, Model, int]]:
    """
    An iterator that yields the model and the each checkpointed parameters

    :param input_dim: the input dimensionality
    :param output_dim: the output dimensionality
    :param learner_path: the path that stores the experiment configuation
    :type input_dim: Sequence[int]
    :type output_dim: Sequence[int]
    :type learner_path: str
    :return: an iterable of the model, the parameters, and the i'th checkpoint
    :rtype: Iterable[Tuple[Dict, Model, int]]
    """
    config_path = os.path.join(learner_path, "config.json")
    with open(config_path, "r") as f:
        config_dict = json.load(f)
        config = parse_dict(config_dict)

        embed_dim = 64
        num_classes = output_dim[0]
        embedding_config = dict(
            emb_dim=embed_dim,
            example_encoding="resnet",  # 'resnet'/'linear'/'embedding'
            flatten_superpixels=False,  # to flatten resnet outputs
            example_dropout_prob=0.0,
            concatenate_labels=False,
            use_positional_encodings=True,
            positional_dropout_prob=0.0,
            num_classes=num_classes,
        )

        transformer_config = dict(
            num_layers=12,
            num_heads=8,
            dropout_prob=0.0,
            num_classes=num_classes,
        )

        from jaxl.models.haiku_modules.embedding import InputEmbedder
        from jaxl.models.haiku_modules.transformer import Transformer

        def forward_fn(examples, labels, mask, is_training):
            embedder = InputEmbedder(**embedding_config)
            model = Transformer(embedder, **transformer_config)
            return model(examples, labels, mask, is_training=is_training)

        forward = hk.transform_with_state(forward_fn)

    checkpoint_manager = CheckpointManager(
        os.path.join(learner_path, "models"),
        PyTreeCheckpointer(),
    )

    for step in checkpoint_manager.all_steps():
        params = checkpoint_manager.restore(step)
        yield params, forward, step


def main(args: SimpleNamespace):
    device = args.device
    get_device(device)

    runs_dir = args.runs_dir
    num_train_tasks = args.num_train_tasks
    num_test_tasks = args.num_test_tasks
    test_data_seed = args.test_data_seed
    num_workers = args.num_workers
    num_visualize = args.num_visualize

    ablation_name = os.path.basename(runs_dir)

    all_results = {}
    save_path = os.path.join(args.save_path, ablation_name)
    os.makedirs(os.path.join(save_path, "agg_data"), exist_ok=True)
    for curr_run_path in tqdm(os.listdir(runs_dir)):
        learner_path = os.path.join(runs_dir, curr_run_path)
        exp_name = "-".join(curr_run_path.split("-")[:-8])
        # if not exp_name.endswith("-tf"):
        #     continue
        all_results.setdefault(exp_name, {})

        config_dict, config = load_config(learner_path)

        train_dataset = get_dataset(
            config.learner_config.dataset_config,
            config.learner_config.seeds.data_seed,
        )

<<<<<<< HEAD
        if hasattr(config.learner_config.dataset_config, "dataset_wrapper"):
            context_len = config.learner_config.dataset_config.dataset_wrapper.kwargs.context_len
        else:
            context_len = config.learner_config.dataset_config.dataset_kwargs.sequence_length - 1
        num_samples_per_task = train_dataset._dataset.sequence_length - context_len
        sequence_length = train_dataset._dataset.sequence_length
=======
        context_len = config.learner_config.dataset_config.dataset_wrapper.kwargs.context_len
        # num_samples_per_task = train_dataset._dataset.sequence_length - context_len
        # sequence_length = train_dataset._dataset.sequence_length
>>>>>>> 04a1d035

        fixed_length = True
        if hasattr(config.learner_config.dataset_config, "dataset_wrapper"):
            fixed_length = (
                config.learner_config.dataset_config.dataset_wrapper.type
                in ["FixedLengthContextDataset"]
            )

        # print(num_samples_per_task, num_train_tasks, sequence_length, context_len)

        datasets, dataset_configs = get_eval_datasets(
            config_dict,
            num_test_tasks,
            test_data_seed,
        )
        datasets["pretraining"] = (
            train_dataset,
            train_dataset.get_dataloader(config.learner_config),
        )
        dataset_configs["pretraining"] = config.learner_config.dataset_config

        if num_visualize > 0:
            print("Plot examples")
            os.makedirs(os.path.join(save_path, "plots", exp_name), exist_ok=True)
            for eval_name in datasets:
                plot_examples(
                    datasets[eval_name][0],
                    datasets[eval_name][1],
                    num_visualize,
                    save_path,
                    exp_name,
                    eval_name,
                )

        accuracies = {eval_name: [] for eval_name in datasets}
        auxes = {eval_name: [] for eval_name in datasets}
        checkpoint_steps = []
        for params, model, checkpoint_step in iterate_models(
            train_dataset.input_dim, train_dataset.output_dim, learner_path
        ):
            checkpoint_steps.append(checkpoint_step)
            for eval_name in datasets:
                tic = timeit.default_timer()
                # print(curr_run_path, checkpoint_step, eval_name)
                dataset, data_loader = datasets[eval_name]
                acc, aux = evaluate(
                    model=model,
                    params=params,
                    dataset=dataset,
                    data_loader=data_loader,
                    num_tasks=(
                        num_train_tasks
                        if eval_name == "pretraining"
                        else num_test_tasks
                    ),
                    max_label=2 if eval_name.endswith("2_way") else None,
                    context_len=context_len,
                    fixed_length=fixed_length,
                )
                accuracies[eval_name].append(acc)
                auxes[eval_name].append(aux)
                toc = timeit.default_timer()
                print("Takes {}s".format(toc - tic))

        all_results[exp_name][curr_run_path] = {
            "checkpoint_steps": checkpoint_steps,
            "accuracies": accuracies,
            "auxes": auxes,
        }
    pickle.dump(
        all_results,
        open(
            os.path.join(save_path, "agg_data", "accuracies.pkl"),
            "wb",
        ),
    )


if __name__ == "__main__":
    parser = argparse.ArgumentParser()
    parser.add_argument(
        "--device", type=str, required=True, help="The device to run the model on"
    )
    parser.add_argument(
        "--save_path",
        type=str,
        required=True,
        help="The location to save the results",
    )
    parser.add_argument(
        "--runs_dir",
        type=str,
        required=True,
        help="The experiment runs to load from",
    )
    parser.add_argument(
        "--num_test_tasks", type=int, default=30, help="The number of evaluation tasks"
    )
    parser.add_argument(
        "--test_data_seed",
        type=int,
        default=1000,
        help="The seed for generating the test data",
    )
    parser.add_argument(
        "--num_train_tasks",
        type=int,
        default=100,
        help="The number of training tasks to evaluate on",
    )
    parser.add_argument(
        "--num_workers",
        type=int,
        default=4,
        help="The number of workers for fetching the batches of data",
    )
    parser.add_argument(
        "--num_visualize",
        type=int,
        default=0,
        help="Visualize the examples per dataset",
    )
    args = parser.parse_args()

    main(args)<|MERGE_RESOLUTION|>--- conflicted
+++ resolved
@@ -259,18 +259,12 @@
             config.learner_config.seeds.data_seed,
         )
 
-<<<<<<< HEAD
         if hasattr(config.learner_config.dataset_config, "dataset_wrapper"):
             context_len = config.learner_config.dataset_config.dataset_wrapper.kwargs.context_len
         else:
             context_len = config.learner_config.dataset_config.dataset_kwargs.sequence_length - 1
-        num_samples_per_task = train_dataset._dataset.sequence_length - context_len
-        sequence_length = train_dataset._dataset.sequence_length
-=======
-        context_len = config.learner_config.dataset_config.dataset_wrapper.kwargs.context_len
         # num_samples_per_task = train_dataset._dataset.sequence_length - context_len
         # sequence_length = train_dataset._dataset.sequence_length
->>>>>>> 04a1d035
 
         fixed_length = True
         if hasattr(config.learner_config.dataset_config, "dataset_wrapper"):
